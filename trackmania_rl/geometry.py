--- conflicted
+++ resolved
@@ -26,17 +26,9 @@
 ) -> float:
     # All inputs: 3D numpy arrays. No need for them to be normalized.
     # Output : the intersection point between the line and the plane
-<<<<<<< HEAD
-    planeNormal = next_zone_center - current_zone_center
-    si = -planeNormal.dot(current_pos - (next_zone_center + current_zone_center) / 2) / planeNormal.dot(next_pos - current_pos)
-    return max(0, min(1, si))
-=======
     plane_normal = next_zone_center - current_zone_center
     si = -plane_normal.dot(current_pos - (next_zone_center + current_zone_center) / 2) / plane_normal.dot(next_pos - current_pos)
-    return 0 if si < 0 else (1 if si > 1 else si)
-    # assert 0 <= si <= 1, si
-    # return si
->>>>>>> b94d2715
+    return max(0, min(1, si))
 
 
 def extract_cp_distance_interval(raw_position_list: List, target_distance_between_cp_m: float, base_dir: Path):
